/****************************************************************************
 *
 * Copyright (C) 2014 Cisco and/or its affiliates. All rights reserved.
 * Copyright (C) 2005-2013 Sourcefire, Inc.
 *
 * This program is free software; you can redistribute it and/or modify
 * it under the terms of the GNU General Public License Version 2 as
 * published by the Free Software Foundation.  You may not use, modify or
 * distribute this program under any other version of the GNU General
 * Public License.
 *
 * This program is distributed in the hope that it will be useful,
 * but WITHOUT ANY WARRANTY; without even the implied warranty of
 * MERCHANTABILITY or FITNESS FOR A PARTICULAR PURPOSE.  See the
 * GNU General Public License for more details.
 *
 * You should have received a copy of the GNU General Public License
 * along with this program; if not, write to the Free Software
 * Foundation, Inc., 51 Franklin Street, Fifth Floor, Boston, MA  02110-1301, USA.
 *
 ****************************************************************************/

#include "udp_session.h"

#ifdef HAVE_CONFIG_H
#include "config.h"
#endif

#include "stream_udp.h"
#include "udp_module.h"
#include "stream/stream.h"
#include "snort_types.h"
#include "snort_debug.h"
#include "detect.h"
#include "mstring.h"
#include "sfxhash.h"
#include "util.h"
#include "protocols/packet.h"
#include "flow/flow_control.h"
#include "flow/session.h"
#include "rules.h"
#include "treenodes.h"
#include "snort.h"
#include "packet_io/active.h"
#include "perf_monitor/perf.h"
#include "profiler.h"
#include "sfip/sf_ip.h"

// NOTE:  sender is assumed to be client
//        responder is assumed to be server

struct UdpStats
{
    PegCount sessions;
    PegCount created;
    PegCount released;
    PegCount timeouts;
};

const PegInfo udp_pegs[] =
{
    { "sessions", "total udp sessions" },
    { "created", "udp session trackers created" },
    { "released", "udp session trackers released" },
    { "timeouts", "udp session timeouts" },
    { nullptr, nullptr }
};

THREAD_LOCAL UdpStats udpStats;
THREAD_LOCAL ProfileStats udp_perf_stats;

//-------------------------------------------------------------------------

static void UdpSessionCleanup(Flow *lwssn)
{
    if (lwssn->ssn_state.session_flags & SSNFLAG_PRUNED)
    {
        CloseStreamSession(&sfBase, SESSION_CLOSED_PRUNED);
    }
    else if (lwssn->ssn_state.session_flags & SSNFLAG_TIMEDOUT)
    {
        CloseStreamSession(&sfBase, SESSION_CLOSED_TIMEDOUT);
    }
    else
    {
        CloseStreamSession(&sfBase, SESSION_CLOSED_NORMALLY);
    }

    if ( lwssn->ssn_state.session_flags & SSNFLAG_SEEN_SENDER )
        udpStats.released++;

    RemoveUDPSession(&sfBase);
}

static int ProcessUdp(
    Flow *lwssn, Packet *p, StreamUdpConfig*, SFXHASH_NODE*)
{
    assert(lwssn->protocol == PktType::UDP);

    if ( stream.blocked_session(lwssn, p) )
        return 0;

    /* figure out direction of this packet */
    lwssn->set_direction(p);

    if ( stream.ignored_session(lwssn, p) )
        return 0;

    /* if both seen, mark established */
    if(p->packet_flags & PKT_FROM_SERVER)
    {
        DEBUG_WRAP(DebugMessage(DEBUG_STREAM_STATE,
<<<<<<< HEAD
                    "Stream5: Updating on packet from responder\n"););
        lwssn->ssn_state.session_flags |= SSNFLAG_SEEN_RESPONDER;
=======
                    "Stream: Updating on packet from responder\n"););
        lwssn->s5_state.session_flags |= SSNFLAG_SEEN_RESPONDER;
>>>>>>> 51e79b04
        lwssn->set_ttl(p, false);
    }
    else
    {
        DEBUG_WRAP(DebugMessage(DEBUG_STREAM_STATE,
<<<<<<< HEAD
            "Stream5: Updating on packet from client\n"););
        lwssn->ssn_state.session_flags |= SSNFLAG_SEEN_SENDER;
=======
            "Stream: Updating on packet from client\n"););
        lwssn->s5_state.session_flags |= SSNFLAG_SEEN_SENDER;
>>>>>>> 51e79b04
        lwssn->set_ttl(p, true);
    }

    if (!(lwssn->ssn_state.session_flags & SSNFLAG_ESTABLISHED))
    {
        if ((lwssn->ssn_state.session_flags & SSNFLAG_SEEN_SENDER) &&
            (lwssn->ssn_state.session_flags & SSNFLAG_SEEN_RESPONDER))
        {
            lwssn->ssn_state.session_flags |= SSNFLAG_ESTABLISHED;
        }
    }

    if ( lwssn->clouseau )
        lwssn->clouseau->eval(p);

    return 0;
}

//-------------------------------------------------------------------------
// UdpSession methods
//-------------------------------------------------------------------------

UdpSession::UdpSession(Flow* flow) : Session(flow)
{
}

bool UdpSession::setup(Packet* p)
{
    ssn_time.tv_sec = p->pkth->ts.tv_sec;
    ssn_time.tv_usec = p->pkth->ts.tv_usec;
    flow->ssn_state.session_flags |= SSNFLAG_SEEN_SENDER;

    flow->protocol = p->type();
    flow->ssn_state.direction = FROM_SENDER;

    StreamUdpConfig* pc = get_udp_cfg(flow->ssn_server);
    flow->set_expire(p, pc->session_timeout);

    udpStats.created++;
    AddUDPSession(&sfBase);

    if (perfmon_config && (perfmon_config->perf_flags & SFPERF_FLOWIP))
    {
        UpdateFlowIPState(&sfFlow, &flow->client_ip,
            &flow->server_ip, SFS_STATE_UDP_CREATED);
    }

    if ( flow_con->expected_flow(flow, p) )
        return false;

    udpStats.sessions++;
    return true;
}

void UdpSession::clear()
{
    UdpSessionCleanup(flow);
    flow->clear();
}

void UdpSession::update_direction(
    char dir, const sfip_t *ip, uint16_t port)
{
    sfip_t tmpIp;
    uint16_t tmpPort;

    if (sfip_equals(&flow->client_ip, ip) && (flow->client_port == port))
    {
<<<<<<< HEAD
        if ((dir == SSN_DIR_SENDER) && (flow->ssn_state.direction == SSN_DIR_SENDER))
=======
        if ((dir == SSN_DIR_FROM_SENDER) && (flow->s5_state.direction == SSN_DIR_FROM_SENDER))
>>>>>>> 51e79b04
        {
            /* Direction already set as SENDER */
            return;
        }
    }
    else if (sfip_equals(&flow->server_ip, ip) && (flow->server_port == port))
    {
<<<<<<< HEAD
        if ((dir == SSN_DIR_RESPONDER) && (flow->ssn_state.direction == SSN_DIR_RESPONDER))
=======
        if ((dir == SSN_DIR_FROM_RESPONDER) && 
            (flow->s5_state.direction == SSN_DIR_FROM_RESPONDER))
>>>>>>> 51e79b04
        {
            /* Direction already set as RESPONDER */
            return;
        }
    }

    /* Swap them -- leave flow->ssn_state.direction the same */
    tmpIp = flow->client_ip;
    tmpPort = flow->client_port;
    flow->client_ip = flow->server_ip;
    flow->client_port = flow->server_port;
    flow->server_ip = tmpIp;
    flow->server_port = tmpPort;
}

int UdpSession::process(Packet *p)
{
    StreamUdpConfig* pc = get_udp_cfg(flow->ssn_server);
    SFXHASH_NODE *hash_node = NULL;

    PROFILE_VARS;
    MODULE_PROFILE_START(udp_perf_stats);
    /*
     * Check if the session is expired.
     * Should be done before we do something with the packet...
     */
    if ( stream.expired_session(flow, p) )
    {
        UdpSessionCleanup(flow);
        flow->restart();
        flow->ssn_state.session_flags |= SSNFLAG_SEEN_SENDER;
        udpStats.created++;
        udpStats.timeouts++;
    }
    ProcessUdp(flow, p, pc, hash_node);
    flow->markup_packet_flags(p);
    flow->set_expire(p, pc->session_timeout);

    MODULE_PROFILE_END(udp_perf_stats);
    return 0;
}
<|MERGE_RESOLUTION|>--- conflicted
+++ resolved
@@ -110,25 +110,15 @@
     if(p->packet_flags & PKT_FROM_SERVER)
     {
         DEBUG_WRAP(DebugMessage(DEBUG_STREAM_STATE,
-<<<<<<< HEAD
-                    "Stream5: Updating on packet from responder\n"););
+                    "Stream: Updating on packet from responder\n"););
         lwssn->ssn_state.session_flags |= SSNFLAG_SEEN_RESPONDER;
-=======
-                    "Stream: Updating on packet from responder\n"););
-        lwssn->s5_state.session_flags |= SSNFLAG_SEEN_RESPONDER;
->>>>>>> 51e79b04
         lwssn->set_ttl(p, false);
     }
     else
     {
         DEBUG_WRAP(DebugMessage(DEBUG_STREAM_STATE,
-<<<<<<< HEAD
-            "Stream5: Updating on packet from client\n"););
+            "Stream: Updating on packet from client\n"););
         lwssn->ssn_state.session_flags |= SSNFLAG_SEEN_SENDER;
-=======
-            "Stream: Updating on packet from client\n"););
-        lwssn->s5_state.session_flags |= SSNFLAG_SEEN_SENDER;
->>>>>>> 51e79b04
         lwssn->set_ttl(p, true);
     }
 
@@ -197,11 +187,7 @@
 
     if (sfip_equals(&flow->client_ip, ip) && (flow->client_port == port))
     {
-<<<<<<< HEAD
-        if ((dir == SSN_DIR_SENDER) && (flow->ssn_state.direction == SSN_DIR_SENDER))
-=======
-        if ((dir == SSN_DIR_FROM_SENDER) && (flow->s5_state.direction == SSN_DIR_FROM_SENDER))
->>>>>>> 51e79b04
+        if ((dir == SSN_DIR_FROM_SENDER) && (flow->ssn_state.direction == SSN_DIR_FROM_SENDER))
         {
             /* Direction already set as SENDER */
             return;
@@ -209,12 +195,8 @@
     }
     else if (sfip_equals(&flow->server_ip, ip) && (flow->server_port == port))
     {
-<<<<<<< HEAD
-        if ((dir == SSN_DIR_RESPONDER) && (flow->ssn_state.direction == SSN_DIR_RESPONDER))
-=======
         if ((dir == SSN_DIR_FROM_RESPONDER) && 
-            (flow->s5_state.direction == SSN_DIR_FROM_RESPONDER))
->>>>>>> 51e79b04
+            (flow->ssn_state.direction == SSN_DIR_FROM_RESPONDER))
         {
             /* Direction already set as RESPONDER */
             return;
