--- conflicted
+++ resolved
@@ -1,6 +1,6 @@
 /****************************************************************************
  *
-** Copyright (C) 2014 Cisco and/or its affiliates. All rights reserved.
+ * Copyright (C) 2014 Cisco and/or its affiliates. All rights reserved.
  * Copyright (C) 2003-2013 Sourcefire, Inc.
  *
  * This program is free software; you can redistribute it and/or modify
@@ -36,14 +36,6 @@
 #include "nhttp_enum.h"
 #include "nhttp_inspect.h"
 #include "nhttp_api.h"
-
-<<<<<<< HEAD
-Module* NHttpApi::nhttp_mod_ctor() { return new NHttpModule; }
-
-void NHttpApi::nhttp_mod_dtor(Module* m) { delete m; }
-=======
-int16_t NHttpApi::appProtocolId;
->>>>>>> 31cd6074
 
 const char* NHttpApi::nhttp_myName = "nhttp_inspect";
 
