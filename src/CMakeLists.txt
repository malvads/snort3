
# include directories should match configure.ac::AM_CPPFLAGS

include_directories(${DAQ_INCLUDE_DIR})
include_directories(${PCAP_INCLUDE_DIR})
include_directories(${PCRE_INCLUDE_DIR})
include_directories(BEFORE ${LUAJIT_INCLUDE_DIR})
include_directories(${DNET_INCLUDE_DIR})
include_directories(${CMAKE_CURRENT_SOURCE_DIR})
include_directories(detection)
include_directories(events)
include_directories(framework)
include_directories(hash)
include_directories(log)
include_directories(loggers)
include_directories(main)
include_directories(network_inspectors)
include_directories(parser)
include_directories(protocols)
include_directories(sfip)
include_directories(target_based)
include_directories(time)
include_directories(utils)

add_executable(snort
    main.h
    main.cc
)

if (STATIC_INSPECTORS)
    set (STATIC_INSPECTOR_LIBRARIES
        arp_spoof
        port_scan
        back_orifice
        ftp_telnet
        rpc_decode
    )
endif(STATIC_INSPECTORS)

if (BUILD_UNIT_TESTS)
    set( UNIT_TESTS_LIBRARIES test)
    add_subdirectory(test)
endif( BUILD_UNIT_TESTS)

if (BUILD_SIDE_CHANNEL)
    set( SIDE_CHANNEL_LIBRARIES sidechannel sscm)
    add_subdirectory(side_channel)
endif (BUILD_SIDE_CHANNEL)

set_default_visibility_compile_flag(snort)
target_link_libraries(snort
    main
    target_based
    log
    protocols
    framework
    defrag
    normalize
    perf_monitor
    stream
    http_inspect
    flow
    parser
    file_api
    file
    control
    filter
    detection
    packet_io
    time
    events
    sfrt
    sfip
    hash
    utils
    mempool
    network_inspectors
    search_engines
    helpers
    ips_options
    loggers
    service_inspectors
    stream_api
    actions
    managers
    codecs
    ${SIDE_CHANNEL_LIBRARIES}
    ${STATIC_INSPECTOR_LIBRARIES}
    ${UNIT_TESTS_LIBRARIES}
    ${PCRE_LIBRARIES}
    ${PCAP_LIBRARIES}
    ${OPENSSL_LIBRARIES}
    ${ZLIB_LIBRARIES}
    ${DNET_LIBRARIES}
    ${OPENSSL_CRYPTO_LIBRARY}
    ${LUAJIT_LIBRARIES}
    ${DAQ_LIBRARIES}
    ${DNET_LIBRARIES}
<<<<<<< HEAD
    c++
=======
    ${CLANG_CXX_LIBRARY}
>>>>>>> c918a603
)

add_subdirectory(actions)
add_subdirectory(codecs)
add_subdirectory(control)
add_subdirectory(detection)
add_subdirectory(events)
add_subdirectory(file_api)
add_subdirectory(filters)
add_subdirectory(flow)
add_subdirectory(framework)
add_subdirectory(hash)
add_subdirectory(log)
add_subdirectory(main)
add_subdirectory(managers)
add_subdirectory(mempool)
add_subdirectory(packet_io)
add_subdirectory(parser)
add_subdirectory(protocols)
add_subdirectory(sfip)
add_subdirectory(sfrt)
add_subdirectory(service_inspectors)
add_subdirectory(target_based)
add_subdirectory(time)
add_subdirectory(utils)
add_subdirectory(helpers)
add_subdirectory(ips_options)
add_subdirectory(loggers)
add_subdirectory(network_inspectors)
add_subdirectory(search_engines)


install(TARGETS snort
    RUNTIME DESTINATION bin
)

##############################################################################
#
#  This is the documents seciton of the cmake file.  Yes, I hate that I am 
#  putting this stuff in the src directory instead of the doc directory,
#  but these files are dependent on the Snort executable.  Since complete
#  platform independence is the goal, these command need a file level
#  dependcy on snort, which means they need to be here
#
#  When creating new files, follow these directions
#       1) Copy an entire segment (include the set, add_custom_command, 
#           and add_custom_target pieces)
#       2) Change the ARGS to create the file you want
#       3) Add the file name to list of BUILT_SOURCES at the top of 
#           doc/CMakeLists.txt
#
##############################################################################



if (MAKE_PDF_DOC OR MAKE_HTML_DOC)


    set(TARGET_DIR ${CMAKE_BINARY_DIR})


    set(file builtin.txt)

    set(output ${TARGET_DIR}/${file})
    add_custom_command(
        OUTPUT ${output}
        COMMAND snort --markup --help-builtin > ${output}
        MAIN_DEPENDENCY snort
        COMMENT "Documents: building ${output}"
    )
    get_filename_component(file_name "${file}" NAME_WE)
    add_custom_target(doc_${file_name} ALL DEPENDS ${output} )


    set(file commands.txt)

    set(output ${TARGET_DIR}/${file})
    add_custom_command(
        OUTPUT ${output}
        COMMAND snort  --markup --help-commands > ${output}
        MAIN_DEPENDENCY snort
        COMMENT "Documents: building ${output}"
    )
    get_filename_component(file_name "${file}" NAME_WE)
    add_custom_target(doc_${file_name} ALL DEPENDS ${output} )



    set(file config.txt)

    set(output ${TARGET_DIR}/${file})
    add_custom_command(
        OUTPUT ${output}
        COMMAND snort --markup --help-config > ${output}
        MAIN_DEPENDENCY snort
        COMMENT "Documents: building ${output}"
    )
    get_filename_component(file_name "${file}" NAME_WE)
    add_custom_target(doc_${file_name} ALL DEPENDS ${output})


    set(file options.txt)

    set(output ${TARGET_DIR}/${file})
    add_custom_command(
        OUTPUT ${output}
        COMMAND snort --markup --help > ${output}
        MAIN_DEPENDENCY snort
        COMMENT "Documents: building ${output}"
    )
    get_filename_component(file_name "${file}" NAME_WE)
    add_custom_target(doc_${file_name} ALL DEPENDS ${output})


    set(file gids.txt)

    set(output ${TARGET_DIR}/${file})
    add_custom_command(
        OUTPUT ${output}
        COMMAND snort --markup --help-gids > ${output}
        MAIN_DEPENDENCY snort
        COMMENT "Documents: building ${output}"
    )
    get_filename_component(file_name "${file}" NAME_WE)
    add_custom_target(doc_${file_name} ALL DEPENDS ${output})
endif()<|MERGE_RESOLUTION|>--- conflicted
+++ resolved
@@ -96,11 +96,7 @@
     ${LUAJIT_LIBRARIES}
     ${DAQ_LIBRARIES}
     ${DNET_LIBRARIES}
-<<<<<<< HEAD
-    c++
-=======
     ${CLANG_CXX_LIBRARY}
->>>>>>> c918a603
 )
 
 add_subdirectory(actions)
