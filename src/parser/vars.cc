--- conflicted
+++ resolved
@@ -496,11 +496,7 @@
 
     if(value == NULL)
     {
-<<<<<<< HEAD
-        ParseAbort("bad value in variable definition!  Make sure you don't "
-=======
         ParseAbort("bad value in variable definition.  Make sure you don't "
->>>>>>> 1a325a9a
                    "have a '$' in the var name.");
     }
 
@@ -536,11 +532,7 @@
                     break;
 
                 case SFIP_NOT_ANY:
-<<<<<<< HEAD
-                    ParseAbort("!any is not allowed in %s.", name);
-=======
                     ParseAbort("!any is not allowed in %s", name);
->>>>>>> 1a325a9a
                     break;
 
                 default:
