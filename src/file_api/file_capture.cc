//--------------------------------------------------------------------------
// Copyright (C) 2014-2015 Cisco and/or its affiliates. All rights reserved.
// Copyright (C) 2013-2013 Sourcefire, Inc.
//
// This program is free software; you can redistribute it and/or modify it
// under the terms of the GNU General Public License Version 2 as published
// by the Free Software Foundation.  You may not use, modify or distribute
// this program under any other version of the GNU General Public License.
//
// This program is distributed in the hope that it will be useful, but
// WITHOUT ANY WARRANTY; without even the implied warranty of
// MERCHANTABILITY or FITNESS FOR A PARTICULAR PURPOSE.  See the GNU
// General Public License for more details.
//
// You should have received a copy of the GNU General Public License along
// with this program; if not, write to the Free Software Foundation, Inc.,
// 51 Franklin Street, Fifth Floor, Boston, MA  02110-1301, USA.
//--------------------------------------------------------------------------
/*
 **
 **  Author(s):  Hui Cao <huica@cisco.com>
 **
 **  NOTES
 **  5.05.2013 - Initial Source Code. Hui Cao
 */

#include "file_capture.h"

#ifdef HAVE_CONFIG_H
#include "config.h"
#endif

#include <sys/stat.h>
#include <unistd.h>
#include <string.h>
#include <fcntl.h>
#include <sys/types.h>

<<<<<<< HEAD
=======
#include "file_service.h"
#include "file_mempool.h"
#include "file_stats.h"
#include "libs/file_config.h"

#include "main/snort.h"
#include "main/snort_types.h"
#include "main/snort_config.h"
#include "utils/util.h"
#include "stream/stream_api.h"
#include "hash/hashes.h"

// FIXIT-L these are no longer needed
#define SHA256CONTEXT SHA256_CTX
#define SHA256INIT    SHA256_Init
#define SHA256UPDATE  SHA256_Update
#define SHA256FINAL   SHA256_Final

>>>>>>> c6e32107
FileMemPool* file_mempool = NULL;
File_Capture_Stats file_capture_stats;

/*
 * Verify file capture information and file context information matched
 * This is used for debug purpose
 */

void FileCapture::verifiy(FileContext* context)
{
    SHA256_CTX sha_ctx;
    uint8_t* buff;
    int size;
    FileCaptureBlock* file_mem = head;
    uint8_t sha256[SHA256_HASH_SIZE + 1];
    int i;

    memset(&sha_ctx, 0, sizeof(sha_ctx));

    /*Calculator the SHA*/
    SHA256_Init(&sha_ctx);

    while (file_mem)
    {
        file_mem = read_file(file_mem, &buff, &size);
        SHA256_Update(&sha_ctx, buff, size);
    }

    SHA256_Final(sha256, &sha_ctx);

    for (i = 0; i < SHA256_HASH_SIZE; i++)
    {
        if (sha256[i] != context->get_file_sig_sha256()[i])
        {
            FILE_DEBUG_MSGS("File capture buffer is wrong!\n");
            break;
        }
    }
}

FileCapture::FileCapture()
{
    reserved = 0;
    file_size = 0;
    last = head = NULL;
    current_data = NULL;
    current_data_len = 0;
    capture_state = FILE_CAPTURE_SUCCESS;
}

/*
 * Initialize the file memory pool
 *
 * Arguments:
 *    int64_t max_file_mem: memcap in megabytes
 *    int64_t block_size:  file block size (metadata size excluded)
 *
 * Returns: NONE
 */
void FileCapture::init_mempool(int64_t max_file_mem, int64_t block_len)
{
    int64_t block_size = block_len + sizeof (FileCapture);

    /*Convert megabytes to bytes*/
    int64_t max_file_mem_in_bytes = max_file_mem * 1024 * 1024;

    if (block_size <= 0)
        return;

    if (block_size & 7)
        block_size += (8 - (block_size & 7));

    int max_files = max_file_mem_in_bytes / block_size;

    file_mempool = (FileMemPool*)SnortAlloc(sizeof(FileMemPool));

    if ((!file_mempool)||
        (file_mempool_init(file_mempool, max_files, block_size) != 0))
    {
        FatalError("File capture: Could not allocate file buffer mempool.\n");
    }
}

/*
 * Stop file capture, memory resource will be released if not reserved
 *
 * Returns: NONE
 */
void FileCapture::stop()
{
    /*free mempool*/
    if (reserved)
        return;

    file_capture_stats.files_freed_total++;
    FileCaptureBlock* fileblock = head;
    while (fileblock)
    {
        if (file_mempool_free(file_mempool, fileblock) != FILE_MEM_SUCCESS)
            file_capture_stats.file_buffers_free_errors++;
        fileblock = fileblock->next;
        file_capture_stats.file_buffers_freed_total++;
    }
}

/*
 * Create file buffer in file mempool
 *
 * Args:
 *   FileMemPool *file_mempool: file mempool
 *   FileContext* context: file context
 *
 * Returns:
 *   FileCapture *: memory block that starts with file capture information
 */
inline FileCaptureBlock* FileCapture::create_file_buffer(FileMemPool* file_mempool)
{
    FileCaptureBlock* fileBlock;
    uint64_t num_files_queued;

    fileBlock = (FileCaptureBlock*)file_mempool_alloc(file_mempool);

    if (fileBlock == NULL)
    {
        FILE_DEBUG_MSGS("Failed to get file capture memory!\n");
        file_capture_stats.file_memcap_failures_total++;
        return NULL;
    }

    file_capture_stats.file_buffers_allocated_total++;

    fileBlock->length = 0;
    fileBlock->next = NULL;     /*Only one block initially*/

    num_files_queued = file_mempool_allocated(file_mempool);
    if (file_capture_stats.file_buffers_used_max < num_files_queued)
        file_capture_stats.file_buffers_used_max = num_files_queued;

    return fileBlock;
}

/*
 * Save file to the buffer
 * If file needs to be extracted, buffer will be reserved
 * If file buffer isn't sufficient, need to add another buffer.
 *
 * Returns:
 *   0: successful or file capture is disabled
 *   1: fail to capture the file
 */
inline FileCaptureState FileCapture::save_to_file_buffer(FileMemPool* file_mempool,
   const uint8_t* file_data, int data_size, int64_t max_size)
{
    FileCaptureBlock* lastBlock = last;
    int64_t available_bytes;
    FileConfig* file_config =  (FileConfig*)(snort_conf->file_config);

    if ( data_size + (int64_t)file_size > max_size)
    {
        FILE_DEBUG_MSGS("Exceeding max file capture size!\n");
        file_capture_stats.file_size_exceeded++;
        capture_state = FILE_CAPTURE_MAX;
        return FILE_CAPTURE_MAX;
    }

    /* Check whether current file block can hold file data*/
    available_bytes = file_config->file_capture_block_size - lastBlock->length;

    if ( data_size > available_bytes)
    {
        FileCaptureBlock* new_block;
        const uint8_t* file_current = file_data;
        const uint8_t* file_end = file_data + data_size;

        /*can't hold all, use current block first*/
        memcpy((uint8_t*)lastBlock + lastBlock->length + sizeof (*lastBlock),
            file_current, available_bytes);

        lastBlock->length = file_config->file_capture_block_size;
        file_current += available_bytes;

        /* We can support any file capture block size */
        while (1)
        {
            /*get another block*/
            new_block = (FileCaptureBlock*)create_file_buffer(file_mempool);

            if (new_block == NULL)
            {
                capture_state = FILE_CAPTURE_MEMCAP;
                return FILE_CAPTURE_MEMCAP;
            }

            last->next = new_block;
            last = new_block;

            /*Save data to the new block*/
            if (file_current + file_config->file_capture_block_size < file_end)
            {
                memcpy((uint8_t*)last + sizeof(*new_block),
                    file_current,  file_config->file_capture_block_size);
                new_block->length =  file_config->file_capture_block_size;
                file_current += file_config->file_capture_block_size;
            }
            else
            {
                memcpy((uint8_t*)last + sizeof(*new_block),
                    file_current,  file_end - file_current);

                new_block->length = file_end - file_current;
                break;
            }
        }
    }
    else
    {
        memcpy((uint8_t*)lastBlock + lastBlock->length + sizeof(*lastBlock),
            file_data, data_size);

        lastBlock->length += data_size;
    }

    file_size += data_size;

    return FILE_CAPTURE_SUCCESS;
}

/*
 * Save files to the local buffer first for files transferred
 * by multiple reassembled packets. For files within a packet,
 * simply using the packet buffer.
 * If file needs to be extracted, buffer will be reserved
 *
 * Arguments:
 *   FileContext* context: current file context
 *   uint8_t *file_data: current file data
 *   int data_size: current file data size
 *   FilePosition position: position of file data
 * Returns:
 *   0: successful
 *   1: fail to capture the file or file capture is disabled
 */
FileCaptureState FileCapture::process_buffer(const uint8_t* file_data,
    int data_size, FilePosition position)
{
    FileConfig* file_config =  (FileConfig*)(snort_conf->file_config);

    current_data = file_data;
    current_data_len = data_size;

    switch (position)
    {
    case SNORT_FILE_FULL:
        file_capture_stats.file_within_packet++;
        break;
    case SNORT_FILE_END:
        break;
    default:

        /* For File position is either SNORT_FILE_START
         * or SNORT_FILE_MIDDLE,  the file is larger than one packet,
         * we need to store them into buffer.
         */
        if (!head)
        {
            head = last = create_file_buffer(file_mempool);

            if (!head)
            {
                return FILE_CAPTURE_MEMCAP;
            }

            file_capture_stats.files_buffered_total++;
        }

        return (save_to_file_buffer(file_mempool, file_data, data_size,
                file_config->file_capture_max_size));

    }

    return FILE_CAPTURE_SUCCESS;
}

/*Helper function for error*/
static inline FileCaptureState ERROR_capture(FileCaptureState state)
{
    file_capture_stats.file_reserve_failures++;
    return state;
}

/*
 * Preserve the file in memory until it is released
 *
 * Arguments:
 *   void *ssnptr: session pointer
 *   void **file_mem: the pointer to store the memory block
 *       that stores file and its metadata.
 *       It will set  NULL if no memory or fail to store
 *
 * Returns:
 *   FileCaptureState
 *
 */
FileCaptureState FileCapture::reserve_file(FileContext* context, FileCaptureBlock** file_mem)
{

    uint64_t fileSize;

    FileConfig* file_config =  (FileConfig*)(snort_conf->file_config);

    if (!file_config||!file_mem)
    {
        return ERROR_capture(FILE_CAPTURE_FAIL);
    }

    if (!context || !context->is_file_capture_enabled())
    {
        return ERROR_capture(FILE_CAPTURE_FAIL);
    }

    if (capture_state != FILE_CAPTURE_SUCCESS)
    {
        return ERROR_capture(capture_state);
    }

    FileCaptureBlock* fileInfo = head;

    /*
     * Note: file size is updated at this point
     */
    fileSize = context->get_file_size();

    if ( fileSize < (unsigned)file_config->file_capture_min_size)
    {
        file_capture_stats.file_size_min++;
        return ERROR_capture(FILE_CAPTURE_MIN);
    }

    if ( fileSize > (unsigned)file_config->file_capture_max_size)
    {
        file_capture_stats.file_size_max++;
        return ERROR_capture(FILE_CAPTURE_MAX);
    }

    /* Create a file buffer if it is not done yet,
     * This is the case for small file
     */
    if (!fileInfo && context->is_file_capture_enabled())
    {
        fileInfo  = create_file_buffer(file_mempool);

        if (!fileInfo)
        {
            file_capture_stats.file_memcap_failures_reserve++;
            return ERROR_capture(FILE_CAPTURE_MEMCAP);
        }

        file_capture_stats.files_buffered_total++;
        head = fileInfo;

    }

    if (!fileInfo)
    {
        return ERROR_capture(FILE_CAPTURE_MEMCAP);
    }

    /*Copy the last piece of file to file buffer*/
    if (save_to_file_buffer(file_mempool, current_data,
            current_data_len, file_config->file_capture_max_size) )
    {
        return ERROR_capture(capture_state);
    }

    file_capture_stats.files_captured_total++;

    *file_mem = fileInfo;

    reserved = true;

    /* Clear file capture information on file context
     * Without this, the next file within the same session
     * might use this information to change shared memory buffer
     * that might be released and then used by other sessions
     */
    head = NULL;
    context->config_file_capture(false);

    return FILE_CAPTURE_SUCCESS;
}

/*
 * Get the file that is reserved in memory
 *
 * Arguments:
 *   void *: the memory block that stores file and its metadata
 *   uint8_t **buff: address to store buffer address
 *   int *size: address to store size of file
 *
 * Returns:
 *   the next memory block that stores file and its metadata
 *   NULL: no more file data or fail to get file
 */
FileCaptureBlock* FileCapture::read_file(FileCaptureBlock* fileBlock,
    uint8_t** buff, int* size)
{
    if (!buff||!size)
    {
        return NULL;
    }

    *buff = (uint8_t*)fileBlock + sizeof(*fileBlock);
    *size = fileBlock->length;

    return (fileBlock->next);
}

/*
 * Get the file size captured in the file buffer
 *
 * Arguments:
 *   void *file_mem: the first memory block of file buffer
 *
 * Returns:
 *   the size of file
 *   0: not the first file block or fail to get file
 */
size_t FileCapture::capture_size(FileCapture* fileInfo)
{
    if (!fileInfo)
        return 0;

    return fileInfo->file_size;
}

/*
 * Release the file that is reserved in memory, this function might be
 * called in a different thread.
 *
 * Arguments:
 *   void *data: the memory block that stores file and its metadata
 */
void FileCapture::release_file()
{
    reserved = false;

    file_capture_stats.files_released_total++;
    FileCaptureBlock* fileblock = head;

    while (fileblock)
    {
        if (file_mempool_release(file_mempool, fileblock) != FILE_MEM_SUCCESS)
            file_capture_stats.file_buffers_release_errors++;
        fileblock = fileblock->next;
        file_capture_stats.file_buffers_released_total++;
    }
}

/*Log file capture mempool usage*/
void FileCapture::print_mem_usage(void)
{
    if (file_mempool)
    {
        LogMessage("Maximum buffers can allocate:      " FMTu64("-10") " \n",
            file_mempool->total);
        LogMessage("Number of buffers in use:          " FMTu64("-10") " \n",
            file_mempool_allocated(file_mempool));
        LogMessage("Number of buffers in free list:    " FMTu64("-10") " \n",
            file_mempool_freed(file_mempool));
        LogMessage("Number of buffers in release list: " FMTu64("-10") " \n",
            file_mempool_released(file_mempool));
    }
}

/*
 *  Release all file capture memory etc,
 *  this must be called when snort exits
 */
void FileCapture::exit(void)
{
    if (file_mempool_destroy(file_mempool) == 0)
    {
        free(file_mempool);
        file_mempool = NULL;
    }
}
<|MERGE_RESOLUTION|>--- conflicted
+++ resolved
@@ -36,27 +36,6 @@
 #include <fcntl.h>
 #include <sys/types.h>
 
-<<<<<<< HEAD
-=======
-#include "file_service.h"
-#include "file_mempool.h"
-#include "file_stats.h"
-#include "libs/file_config.h"
-
-#include "main/snort.h"
-#include "main/snort_types.h"
-#include "main/snort_config.h"
-#include "utils/util.h"
-#include "stream/stream_api.h"
-#include "hash/hashes.h"
-
-// FIXIT-L these are no longer needed
-#define SHA256CONTEXT SHA256_CTX
-#define SHA256INIT    SHA256_Init
-#define SHA256UPDATE  SHA256_Update
-#define SHA256FINAL   SHA256_Final
-
->>>>>>> c6e32107
 FileMemPool* file_mempool = NULL;
 File_Capture_Stats file_capture_stats;
 
