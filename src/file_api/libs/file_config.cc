--- conflicted
+++ resolved
@@ -315,10 +315,7 @@
             ParseError("content hexmode argument has invalid "
                     "number of hex digits.  The argument '%s' "
                     "must contain a full even byte string.", current_ptr);
-<<<<<<< HEAD
-=======
             free(hex);
->>>>>>> 1a325a9a
             return (uint8_t*)"";
         }
 
@@ -329,12 +326,8 @@
         else
         {
             ParseError("'%c' is not a valid hex value, please input hex values (0x0 - 0xF)",
-<<<<<<< HEAD
-                    (char) *current_ptr);
-=======
                        (char) *current_ptr);
             free(hex);
->>>>>>> 1a325a9a
             return (uint8_t*)"";
         }
 
@@ -347,12 +340,8 @@
         else
         {
             ParseError("'%c' is not a valid hex value, please input hex values (0x0 - 0xF)",
-<<<<<<< HEAD
-                    (char) *current_ptr);
-=======
                        (char) *current_ptr);
             free(hex);
->>>>>>> 1a325a9a
             return (uint8_t*)"";
         }
         DEBUG_WRAP(DebugMessage(DEBUG_FILE,"Hex buffer: %s\n", hex_buf););
@@ -618,12 +607,8 @@
 
     if (file_config->FileRules[rule->id])
     {
-<<<<<<< HEAD
-        ParseError("file type: duplicated rule id %d defined!", rule->id);
-=======
         ParseError("file type: duplicated rule id %d defined", rule->id);
         free(rule);
->>>>>>> 1a325a9a
         return;
     }
     file_config->FileRules[rule->id] = rule;
